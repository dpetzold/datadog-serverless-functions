# IMPORTANT NOTE: When upgrading, please ensure your forwarder Lambda function
# has the latest Datadog Lambda Layer installed.
# https://github.com/DataDog/datadog-serverless-functions/tree/master/aws/logs_monitoring#3-add-the-datadog-lambda-layer


# Unless explicitly stated otherwise all files in this repository are licensed
# under the Apache License Version 2.0.
# This product includes software developed at Datadog (https://www.datadoghq.com/).
# Copyright 2018 Datadog, Inc.

from __future__ import print_function

import base64
import gzip
import json
import os

import boto3
import itertools
import re
import six.moves.urllib as urllib  # for for Python 2.7 urllib.unquote_plus
import socket
import ssl
import logging
from io import BytesIO, BufferedReader
import time

log = logging.getLogger()
log.setLevel(logging.getLevelName(os.environ.get("DD_LOG_LEVEL", "INFO").upper()))

try:
    import requests
except ImportError:
    log.error(
        "Could not import the 'requests' package, please ensure the Datadog "
        "Lambda Layer is installed. https://dtdg.co/forwarder-layer"
    )
    # Fallback to the botocore vendored version of requests, while ensuring
    # customers have the Datadog Lambda Layer installed. The vendored version
    # of requests is removed in botocore 1.13.x.
    from botocore.vendored import requests

try:
    from enhanced_lambda_metrics import parse_and_submit_enhanced_metrics

    DD_ENHANCED_LAMBDA_METRICS = True
except ImportError:
    DD_ENHANCED_LAMBDA_METRICS = False
    log.warn(
        "Could not import from enhanced_lambda_metrics so enhanced metrics "
        "will not be submitted. Ensure you've included the enhanced_lambda_metrics "
        "file in your Lambda project."
    )


try:
    # Datadog Lambda layer is required to forward metrics
    from datadog_lambda.wrapper import datadog_lambda_wrapper
    from datadog_lambda.metric import lambda_stats

    DD_FORWARD_METRIC = True
except ImportError:
    log.debug(
        "Could not import from the Datadog Lambda layer, metrics can't be forwarded"
    )
    # For backward-compatibility
    DD_FORWARD_METRIC = False

try:
    # Datadog Trace Layer is required to forward traces
    from trace_forwarder.connection import TraceConnection

    DD_FORWARD_TRACES = True
except ImportError:
    # For backward-compatibility
    DD_FORWARD_TRACES = False


# Return the boolean environment variable corresponding to envvar
def get_bool_env_var(envvar, default):
    return os.getenv(envvar, default=default).lower() == "true"

#####################################
############# PARAMETERS ############
#####################################

## @param DD_API_KEY - String - required - default: none
## The Datadog API key associated with your Datadog Account
## It can be found here:
##
##   * Datadog US Site: https://app.datadoghq.com/account/settings#api
##   * Datadog EU Site: https://app.datadoghq.eu/account/settings#api
#
DD_API_KEY = "<YOUR_DATADOG_API_KEY>"

## @param DD_FORWARD_LOG - boolean - optional - default: true
## Set this variable to `False` to disable log forwarding.
## E.g., when you only want to forward metrics from logs.
#
DD_FORWARD_LOG = get_bool_env_var("DD_FORWARD_LOG", "true")

## @param DD_USE_TCP - boolean - optional -default: false
## Change this value to `true` to send your logs and metrics using the HTTP network client
## By default, it uses the HTTP client.
#
DD_USE_TCP = get_bool_env_var("DD_USE_TCP", "false")

## @param DD_USE_SSL - boolean - optional -default: false
## Change this value to `true` to disable SSL
## Useful when you are forwarding your logs to a proxy.
#
DD_NO_SSL = get_bool_env_var("DD_NO_SSL", "false")

## @param DD_SKIP_SSL_VALIDATION - boolean - optional -default: false
## Disable SSL certificate validation when forwarding logs via HTTP.
#
DD_SKIP_SSL_VALIDATION = get_bool_env_var("DD_SKIP_SSL_VALIDATION", "false")

## @param DD_SITE - String - optional -default: datadoghq.com
## Define the Datadog Site to send your logs and metrics to.
## Set it to `datadoghq.eu` to send your logs and metrics to Datadog EU site.
#
DD_SITE = os.getenv("DD_SITE", default="datadoghq.com")

## @param DD_TAGS - list of comma separated strings - optional -default: none
## Pass custom tags as environment variable or through this variable.
## Ensure your tags are a comma separated list of strings with no trailing comma in the envvar!
#
DD_TAGS = os.environ.get("DD_TAGS", "")

if DD_USE_TCP:
    DD_URL = os.getenv("DD_URL", default="lambda-intake.logs." + DD_SITE)
    try:
        if "DD_SITE" in os.environ and DD_SITE == "datadoghq.eu":
            DD_PORT = int(os.getenv("DD_PORT", default="443"))
        else:
            DD_PORT = int(os.getenv("DD_PORT", default="10516"))
    except Exception:
        DD_PORT = 10516
else:
    DD_URL = os.getenv("DD_URL", default="lambda-http-intake.logs." + DD_SITE)
    DD_PORT = int(os.getenv("DD_PORT", default="443"))


class ScrubbingRuleConfig(object):
    def __init__(self, name, pattern, placeholder):
        self.name = name
        self.pattern = pattern
        self.placeholder = placeholder


# Scrubbing sensitive data
# Option to redact all pattern that looks like an ip address / email address / custom pattern
SCRUBBING_RULE_CONFIGS = [
    ScrubbingRuleConfig(
        "REDACT_IP", "\d{1,3}\.\d{1,3}\.\d{1,3}\.\d{1,3}", "xxx.xxx.xxx.xxx"
    ),
    ScrubbingRuleConfig(
        "REDACT_EMAIL",
        "[a-zA-Z0-9_.+-]+@[a-zA-Z0-9-]+\.[a-zA-Z0-9-.]+",
        "xxxxx@xxxxx.com",
    ),
    ScrubbingRuleConfig(
        "DD_SCRUBBING_RULE",
        os.getenv("DD_SCRUBBING_RULE", default=None),
        os.getenv("DD_SCRUBBING_RULE_REPLACEMENT", default="xxxxx"),
    ),
]


# Use for include, exclude, and scrubbing rules
def compileRegex(rule, pattern):
    if pattern is not None:
        if pattern == "":
            # If pattern is an empty string, raise exception
            raise Exception(
                "No pattern provided:\nAdd pattern or remove {} environment variable".format(
                    rule
                )
            )
        try:
            return re.compile(pattern)
        except Exception:
            raise Exception(
                "could not compile {} regex with pattern: {}".format(rule, pattern)
            )


# Filtering logs
# Option to include or exclude logs based on a pattern match
INCLUDE_AT_MATCH = os.getenv("INCLUDE_AT_MATCH", default=None)
include_regex = compileRegex("INCLUDE_AT_MATCH", INCLUDE_AT_MATCH)

EXCLUDE_AT_MATCH = os.getenv("EXCLUDE_AT_MATCH", default=None)
exclude_regex = compileRegex("EXCLUDE_AT_MATCH", EXCLUDE_AT_MATCH)

if "DD_KMS_API_KEY" in os.environ:
    ENCRYPTED = os.environ["DD_KMS_API_KEY"]
    DD_API_KEY = boto3.client("kms").decrypt(
        CiphertextBlob=base64.b64decode(ENCRYPTED)
    )["Plaintext"]
    if type(DD_API_KEY) is bytes:
        DD_API_KEY = DD_API_KEY.decode("utf-8")
elif "DD_API_KEY" in os.environ:
    DD_API_KEY = os.environ["DD_API_KEY"]

# Strip any trailing and leading whitespace from the API key
DD_API_KEY = DD_API_KEY.strip()

# DD_API_KEY must be set
if DD_API_KEY == "<YOUR_DATADOG_API_KEY>" or DD_API_KEY == "":
    raise Exception(
        "You must configure your Datadog API key using " "DD_KMS_API_KEY or DD_API_KEY"
    )
# Check if the API key is the correct number of characters
if len(DD_API_KEY) != 32:
    raise Exception(
        "The API key is not the expected length. "
        "Please confirm that your API key is correct"
    )
# Validate the API key
validation_res = requests.get(
    "https://api.{}/api/v1/validate?api_key={}".format(DD_SITE, DD_API_KEY)
)
if not validation_res.ok:
    raise Exception("The API key is not valid.")

trace_connection = None
if DD_FORWARD_TRACES:
    trace_connection = TraceConnection(
        "https://trace.agent.{}".format(DD_SITE), DD_API_KEY
    )

# DD_MULTILINE_LOG_REGEX_PATTERN: Datadog Multiline Log Regular Expression Pattern
DD_MULTILINE_LOG_REGEX_PATTERN = None
if "DD_MULTILINE_LOG_REGEX_PATTERN" in os.environ:
    DD_MULTILINE_LOG_REGEX_PATTERN = os.environ["DD_MULTILINE_LOG_REGEX_PATTERN"]
    try:
        multiline_regex = re.compile(
            "[\n\r\f]+(?={})".format(DD_MULTILINE_LOG_REGEX_PATTERN)
        )
    except Exception:
        raise Exception(
            "could not compile multiline regex with pattern: {}".format(
                DD_MULTILINE_LOG_REGEX_PATTERN
            )
        )
    multiline_regex_start_pattern = re.compile(
        "^{}".format(DD_MULTILINE_LOG_REGEX_PATTERN)
    )

rds_regex = re.compile("/aws/rds/instance/(?P<host>[^/]+)/(?P<name>[^/]+)")

DD_SOURCE = "ddsource"
DD_CUSTOM_TAGS = "ddtags"
DD_SERVICE = "service"
DD_HOST = "host"
<<<<<<< HEAD
DD_FORWARDER_VERSION = "2.3.2"
=======
DD_FORWARDER_VERSION = "2.3.1"
>>>>>>> c9d0b850

class RetriableException(Exception):
    pass


class ScrubbingException(Exception):
    pass


class DatadogClient(object):
    """
    Client that implements a exponential retrying logic to send a batch of logs.
    """

    def __init__(self, client, max_backoff=30):
        self._client = client
        self._max_backoff = max_backoff

    def send(self, logs):
        backoff = 1
        while True:
            try:
                self._client.send(logs)
                return
            except RetriableException:
                time.sleep(backoff)
                if backoff < self._max_backoff:
                    backoff *= 2
                continue

    def __enter__(self):
        self._client.__enter__()
        return self

    def __exit__(self, ex_type, ex_value, traceback):
        self._client.__exit__(ex_type, ex_value, traceback)


class DatadogTCPClient(object):
    """
    Client that sends a batch of logs over TCP.
    """

    def __init__(self, host, port, no_ssl, api_key, scrubber):
        self.host = host
        self.port = port
        self._use_ssl = not no_ssl
        self._api_key = api_key
        self._scrubber = scrubber
        self._sock = None

    def _connect(self):
        sock = socket.socket(socket.AF_INET, socket.SOCK_STREAM)
        if self._use_ssl:
            sock = ssl.wrap_socket(sock)
        sock.connect((self.host, self.port))
        self._sock = sock

    def _close(self):
        if self._sock:
            self._sock.close()

    def _reset(self):
        self._close()
        self._connect()

    def send(self, logs):
        try:
            frame = self._scrubber.scrub(
                "".join(["{} {}\n".format(self._api_key, log) for log in logs])
            )
            self._sock.sendall(frame.encode("UTF-8"))
        except ScrubbingException:
            raise Exception("could not scrub the payload")
        except Exception:
            # most likely a network error, reset the connection
            self._reset()
            raise RetriableException()

    def __enter__(self):
        self._connect()
        return self

    def __exit__(self, ex_type, ex_value, traceback):
        self._close()


class DatadogHTTPClient(object):
    """
    Client that sends a batch of logs over HTTP.
    """

    _POST = "POST"
    _HEADERS = {"Content-type": "application/json"}

    def __init__(self, host, port, no_ssl, skip_ssl_validation, api_key, scrubber, timeout=10):
        protocol = "http" if no_ssl else "https"
        self._url = "{}://{}:{}/v1/input/{}".format(protocol, host, port, api_key)
        self._scrubber = scrubber
        self._timeout = timeout
        self._session = None
        self._ssl_validation = not skip_ssl_validation

    def _connect(self):
        self._session = requests.Session()
        self._session.headers.update(self._HEADERS)

    def _close(self):
        self._session.close()

    def send(self, logs):
        """
        Sends a batch of log, only retry on server and network errors.
        """
        try:
            resp = self._session.post(
                self._url,
                data=self._scrubber.scrub("[{}]".format(",".join(logs))),
                timeout=self._timeout,
                verify=self._ssl_validation
            )
        except ScrubbingException:
            raise Exception("could not scrub the payload")
        except Exception:
            # most likely a network error
            raise RetriableException()
        if resp.status_code >= 500:
            # server error
            raise RetriableException()
        elif resp.status_code >= 400:
            # client error
            raise Exception(
                "client error, status: {}, reason {}".format(
                    resp.status_code, resp.reason
                )
            )
        else:
            # success
            return

    def __enter__(self):
        self._connect()
        return self

    def __exit__(self, ex_type, ex_value, traceback):
        self._close()


class DatadogBatcher(object):
    def __init__(self, max_log_size_bytes, max_size_bytes, max_size_count):
        self._max_log_size_bytes = max_log_size_bytes
        self._max_size_bytes = max_size_bytes
        self._max_size_count = max_size_count

    def _sizeof_bytes(self, log):
        return len(log.encode("UTF-8"))

    def batch(self, logs):
        """
        Returns an array of batches.
        Each batch contains at most max_size_count logs and
        is not strictly greater than max_size_bytes.
        All logs strictly greater than max_log_size_bytes are dropped.
        """
        batches = []
        batch = []
        size_bytes = 0
        size_count = 0
        for log in logs:
            log_size_bytes = self._sizeof_bytes(log)
            if size_count > 0 and (
                    size_count >= self._max_size_count
                    or size_bytes + log_size_bytes > self._max_size_bytes
            ):
                batches.append(batch)
                batch = []
                size_bytes = 0
                size_count = 0
            # all logs exceeding max_log_size_bytes are dropped here
            if log_size_bytes <= self._max_log_size_bytes:
                batch.append(log)
                size_bytes += log_size_bytes
                size_count += 1
        if size_count > 0:
            batches.append(batch)
        return batches


class ScrubbingRule(object):
    def __init__(self, regex, placeholder):
        self.regex = regex
        self.placeholder = placeholder


class DatadogScrubber(object):
    def __init__(self, configs):
        rules = []
        for config in configs:
            if config.name in os.environ:
                rules.append(
                    ScrubbingRule(
                        compileRegex(config.name, config.pattern), config.placeholder
                    )
                )
        self._rules = rules

    def scrub(self, payload):
        for rule in self._rules:
            try:
                payload = rule.regex.sub(rule.placeholder, payload)
            except Exception:
                raise ScrubbingException()
        return payload


def datadog_forwarder(event, context):
    """The actual lambda function entry point"""
    events = parse(event, context)
    metrics, logs, traces = split(events)

    if DD_FORWARD_LOG:
        forward_logs(filter_logs(map(json.dumps, logs)))

    if DD_FORWARD_METRIC:
        forward_metrics(metrics)

    if DD_FORWARD_TRACES and len(traces) > 0:
        forward_traces(traces)

    if DD_ENHANCED_LAMBDA_METRICS:
        report_logs = filter(
            lambda log: log.get("message", "").startswith("REPORT"), logs
        )
        parse_and_submit_enhanced_metrics(report_logs)


if DD_FORWARD_METRIC or DD_FORWARD_TRACES:
    # Datadog Lambda layer is required to forward metrics
    lambda_handler = datadog_lambda_wrapper(datadog_forwarder)
else:
    lambda_handler = datadog_forwarder


def forward_logs(logs):
    """Forward logs to Datadog"""
    scrubber = DatadogScrubber(SCRUBBING_RULE_CONFIGS)
    if DD_USE_TCP:
        batcher = DatadogBatcher(256 * 1000, 256 * 1000, 1)
        cli = DatadogTCPClient(DD_URL, DD_PORT, DD_NO_SSL, DD_API_KEY, scrubber)
    else:
        batcher = DatadogBatcher(256 * 1000, 2 * 1000 * 1000, 200)
        cli = DatadogHTTPClient(DD_URL, DD_PORT, DD_NO_SSL, DD_SKIP_SSL_VALIDATION, DD_API_KEY, scrubber)

    with DatadogClient(cli) as client:
        for batch in batcher.batch(logs):
            try:
                client.send(batch)
            except Exception:
                log.exception("Exception while forwarding logs in batch %s", batch)


def parse(event, context):
    """Parse Lambda input to normalized events"""
    metadata = generate_metadata(context)
    try:
        # Route to the corresponding parser
        event_type = parse_event_type(event)
        if event_type == "s3":
            events = s3_handler(event, context, metadata)
        elif event_type == "awslogs":
            events = awslogs_handler(event, context, metadata)
        elif event_type == "events":
            events = cwevent_handler(event, metadata)
        elif event_type == "sns":
            events = sns_handler(event, metadata)
        elif event_type == "kinesis":
            events = kinesis_awslogs_handler(event, context, metadata)
    except Exception as e:
        # Logs through the socket the error
        err_message = "Error parsing the object. Exception: {} for event {}".format(
            str(e), event
        )
        events = [err_message]
    return normalize_events(events, metadata)


def generate_metadata(context):
    metadata = {
        "ddsourcecategory": "aws",
        "aws": {
            "function_version": context.function_version,
            "invoked_function_arn": context.invoked_function_arn,
        },
    }
    # Add custom tags here by adding new value with the following format "key1:value1, key2:value2"  - might be subject to modifications
    dd_custom_tags_data = {
        "forwardername": context.function_name.lower(),
        "memorysize": context.memory_limit_in_mb,
        "forwarder_version": DD_FORWARDER_VERSION,
    }
    metadata[DD_CUSTOM_TAGS] = ",".join(
        filter(
            None,
            [
                DD_TAGS,
                ",".join(
                    ["{}:{}".format(k, v) for k, v in dd_custom_tags_data.items()]
                ),
            ],
        )
    )

    return metadata


def extract_trace(event):
    """Extract traces from an event if possible"""
    try:
        message = event["message"]
        obj = json.loads(event["message"])
        if not "traces" in obj or not isinstance(obj["traces"], list):
            return None
        return message
    except Exception:
        return None


def extract_metric(event):
    """Extract metric from an event if possible"""
    try:
        metric = json.loads(event["message"])
        required_attrs = {"m", "v", "e", "t"}
        if all(attr in metric for attr in required_attrs):
            return metric
        else:
            return None
    except Exception:
        return None


def split(events):
    """Split events to metrics and logs"""
    metrics, logs, traces = [], [], []
    for event in events:
        metric = extract_metric(event)
        trace = extract_trace(event)
        if metric and DD_FORWARD_METRIC:
            metrics.append(metric)
        elif trace and DD_FORWARD_TRACES:
            traces.append(trace)
        else:
            logs.append(event)
    return metrics, logs, traces


# should only be called when INCLUDE_AT_MATCH and/or EXCLUDE_AT_MATCH exist
def filter_logs(logs):
    """
    Applies log filtering rules.
    If no filtering rules exist, return all the logs.
    """
    if INCLUDE_AT_MATCH is None and EXCLUDE_AT_MATCH is None:
        # convert to strings
        return logs
    # Add logs that should be sent to logs_to_send
    logs_to_send = []
    # Test each log for exclusion and inclusion, if the criteria exist
    for log in logs:
        try:
            if EXCLUDE_AT_MATCH is not None:
                # if an exclude match is found, do not add log to logs_to_send
                if re.search(exclude_regex, log):
                    continue
            if INCLUDE_AT_MATCH is not None:
                # if no include match is found, do not add log to logs_to_send
                if not re.search(include_regex, log):
                    continue
            logs_to_send.append(log)
        except ScrubbingException:
            raise Exception("could not filter the payload")
    return logs_to_send


def forward_metrics(metrics):
    """
    Forward custom metrics submitted via logs to Datadog in a background thread
    using `lambda_stats` that is provided by the Datadog Python Lambda Layer.
    """
    for metric in metrics:
        try:
            lambda_stats.distribution(
                metric["m"], metric["v"], timestamp=metric["e"], tags=metric["t"]
            )
        except Exception:
            log.exception("Exception while forwarding metric %s", metric)


def forward_traces(traces):
    try:
        for trace in traces:
            trace_connection.send_trace(trace)
    except Exception as e:
        print(e)


# Utility functions


def normalize_events(events, metadata):
    normalized = []
    for event in events:
        if isinstance(event, dict):
            normalized.append(merge_dicts(event, metadata))
        elif isinstance(event, str):
            normalized.append(merge_dicts({"message": event}, metadata))
        else:
            # drop this log
            continue
    return normalized


def parse_event_type(event):
    if "Records" in event and len(event["Records"]) > 0:
        if "s3" in event["Records"][0]:
            return "s3"
        elif "Sns" in event["Records"][0]:
            return "sns"
        elif "kinesis" in event["Records"][0]:
            return "kinesis"

    elif "awslogs" in event:
        return "awslogs"

    elif "detail" in event:
        return "events"
    raise Exception("Event type not supported (see #Event supported section)")


# Handle S3 events
def s3_handler(event, context, metadata):
    s3 = boto3.client("s3")

    # Get the object from the event and show its content type
    bucket = event["Records"][0]["s3"]["bucket"]["name"]
    key = urllib.parse.unquote_plus(event["Records"][0]["s3"]["object"]["key"])

    source = parse_event_source(event, key)
    metadata[DD_SOURCE] = source
    ##default service to source value
    metadata[DD_SERVICE] = source
    ##Get the ARN of the service and set it as the hostname
    hostname = parse_service_arn(source, key, bucket, context)
    if hostname:
        metadata[DD_HOST] = hostname

    # Extract the S3 object
    response = s3.get_object(Bucket=bucket, Key=key)
    body = response["Body"]
    data = body.read()

    # If the name has a .gz extension, then decompress the data
    if key[-3:] == ".gz":
        with gzip.GzipFile(fileobj=BytesIO(data)) as decompress_stream:
            # Reading line by line avoid a bug where gzip would take a very long time (>5min) for
            # file around 60MB gzipped
            data = b"".join(BufferedReader(decompress_stream))

    if is_cloudtrail(str(key)):
        cloud_trail = json.loads(data)
        for event in cloud_trail["Records"]:
            # Create structured object and send it
            structured_line = merge_dicts(
                event, {"aws": {"s3": {"bucket": bucket, "key": key}}}
            )
            yield structured_line
    else:
        # Check if using multiline log regex pattern
        # and determine whether line or pattern separated logs
        data = data.decode("utf-8")
        if DD_MULTILINE_LOG_REGEX_PATTERN and multiline_regex_start_pattern.match(data):
            split_data = multiline_regex.split(data)
        else:
            split_data = data.splitlines()

        # Send lines to Datadog
        for line in split_data:
            # Create structured object and send it
            structured_line = {
                "aws": {"s3": {"bucket": bucket, "key": key}},
                "message": line,
            }
            yield structured_line


# Handle CloudWatch logs from Kinesis
def kinesis_awslogs_handler(event, context, metadata):
    def reformat_record(record):
        return {"awslogs": {"data": record["kinesis"]["data"]}}

    return itertools.chain.from_iterable(
        awslogs_handler(reformat_record(r), context, metadata) for r in event["Records"]
    )


# Handle CloudWatch logs
def awslogs_handler(event, context, metadata):
    # Get logs
    with gzip.GzipFile(
            fileobj=BytesIO(base64.b64decode(event["awslogs"]["data"]))
    ) as decompress_stream:
        # Reading line by line avoid a bug where gzip would take a very long
        # time (>5min) for file around 60MB gzipped
        data = b"".join(BufferedReader(decompress_stream))
    logs = json.loads(data)

    # Set the source on the logs
    source = logs.get("logGroup", "cloudwatch")
    metadata[DD_SOURCE] = parse_event_source(event, source)

    # Default service to source value
    metadata[DD_SERVICE] = metadata[DD_SOURCE]

    # Build aws attributes
    aws_attributes = {
        "aws": {
            "awslogs": {
                "logGroup": logs["logGroup"],
                "logStream": logs["logStream"],
                "owner": logs["owner"],
            }
        }
    }

    # Set host as log group where cloudwatch is source
    if metadata[DD_SOURCE] == "cloudwatch":
        metadata[DD_HOST] = aws_attributes["aws"]["awslogs"]["logGroup"]

    # When parsing rds logs, use the cloudwatch log group name to derive the
    # rds instance name, and add the log name of the stream ingested
    if metadata[DD_SOURCE] == "rds":
        match = rds_regex.match(logs["logGroup"])
        if match is not None:
            metadata[DD_HOST] = match.group("host")
            metadata[DD_CUSTOM_TAGS] = (
                metadata[DD_CUSTOM_TAGS] + ",logname:" + match.group("name")
            )
            # We can intuit the sourcecategory in some cases
            if match.group("name") == "postgresql":
                metadata[DD_CUSTOM_TAGS] + ",sourcecategory:" + match.group("name")

    # For Lambda logs we want to extract the function name,
    # then rebuild the arn of the monitored lambda using that name.
    # Start by splitting the log group to get the function name
    if metadata[DD_SOURCE] == "lambda":
        log_group_parts = logs["logGroup"].split("/lambda/")
        if len(log_group_parts) > 1:
            function_name = log_group_parts[1].lower()
            # Split the arn of the forwarder to extract the prefix
            arn_parts = context.invoked_function_arn.split("function:")
            if len(arn_parts) > 0:
                arn_prefix = arn_parts[0]
                # Rebuild the arn by replacing the function name
                arn = arn_prefix + "function:" + function_name
                # Add the arn as a log attribute
                arn_attributes = {"lambda": {"arn": arn}}
                aws_attributes = merge_dicts(aws_attributes, arn_attributes)
                # Add the function name as tag
                metadata[DD_CUSTOM_TAGS] += ",functionname:" + function_name
                # Set the arn as the hostname
                metadata[DD_HOST] = arn
                # Default `env` to `none` and `service` to the function name,
                # for correlation with the APM env and service.
                metadata[DD_SERVICE] = function_name

                env_tag_exists = metadata[DD_CUSTOM_TAGS].startswith('env:') or ',env:' in metadata[DD_CUSTOM_TAGS]
                # If there is no env specified, default to env:none
                if not env_tag_exists:
                    metadata[DD_CUSTOM_TAGS] += ",env:none"

    # Create and send structured logs to Datadog
    for log in logs["logEvents"]:
        yield merge_dicts(log, aws_attributes)


# Handle Cloudwatch Events
def cwevent_handler(event, metadata):
    data = event

    # Set the source on the log
    source = data.get("source", "cloudwatch")
    service = source.split(".")
    if len(service) > 1:
        metadata[DD_SOURCE] = service[1]
    else:
        metadata[DD_SOURCE] = "cloudwatch"
    ##default service to source value
    metadata[DD_SERVICE] = metadata[DD_SOURCE]

    yield data


# Handle Sns events
def sns_handler(event, metadata):
    data = event
    # Set the source on the log
    metadata[DD_SOURCE] = parse_event_source(event, "sns")

    for ev in data["Records"]:
        # Create structured object and send it
        structured_line = ev
        yield structured_line


def merge_dicts(a, b, path=None):
    if path is None:
        path = []
    for key in b:
        if key in a:
            if isinstance(a[key], dict) and isinstance(b[key], dict):
                merge_dicts(a[key], b[key], path + [str(key)])
            elif a[key] == b[key]:
                pass  # same leaf value
            else:
                raise Exception(
                    "Conflict while merging metadatas and the log entry at %s"
                    % ".".join(path + [str(key)])
                )
        else:
            a[key] = b[key]
    return a


cloudtrail_regex = re.compile(
    "\d+_CloudTrail_\w{2}-\w{4,9}-\d_\d{8}T\d{4}Z.+.json.gz$", re.I
)


def is_cloudtrail(key):
    match = cloudtrail_regex.search(key)
    return bool(match)


def parse_event_source(event, key):
    if "elasticloadbalancing" in key:
        return "elb"
    for source in [
        "lambda",
        "redshift",
        "cloudfront",
        "kinesis",
        "mariadb",
        "mysql",
        "apigateway",
        "route53",
        "vpc",
        "rds",
        "sns",
        "waf",
        "docdb",
        "fargate",
    ]:
        if source in key:
            return source
    if "API-Gateway" in key or "ApiGateway" in key:
        return "apigateway"
    if is_cloudtrail(str(key)) or (
        "logGroup" in event and event["logGroup"] == "CloudTrail"
    ):
        return "cloudtrail"
    if "awslogs" in event:
        return "cloudwatch"
    if "Records" in event and len(event["Records"]) > 0:
        if "s3" in event["Records"][0]:
            return "s3"

    return "aws"


def parse_service_arn(source, key, bucket, context):
    if source == "elb":
        # For ELB logs we parse the filename to extract parameters in order to rebuild the ARN
        # 1. We extract the region from the filename
        # 2. We extract the loadbalancer name and replace the "." by "/" to match the ARN format
        # 3. We extract the id of the loadbalancer
        # 4. We build the arn
        idsplit = key.split("/")
        # If there is a prefix on the S3 bucket, idsplit[1] will be "AWSLogs"
        # Remove the prefix before splitting they key
        if len(idsplit) > 1 and idsplit[1] == "AWSLogs":
            idsplit = idsplit[1:]
            keysplit = "/".join(idsplit).split("_")
        # If no prefix, split the key
        else:
            keysplit = key.split("_")
        if len(keysplit) > 3:
            region = keysplit[2].lower()
            name = keysplit[3]
            elbname = name.replace(".", "/")
            if len(idsplit) > 1:
                idvalue = idsplit[1]
                return "arn:aws:elasticloadbalancing:{}:{}:loadbalancer/{}".format(
                    region, idvalue, elbname
                )
    if source == "s3":
        # For S3 access logs we use the bucket name to rebuild the arn
        if bucket:
            return "arn:aws:s3:::{}".format(bucket)
    if source == "cloudfront":
        # For Cloudfront logs we need to get the account and distribution id from the lambda arn and the filename
        # 1. We extract the cloudfront id  from the filename
        # 2. We extract the AWS account id from the lambda arn
        # 3. We build the arn
        namesplit = key.split("/")
        if len(namesplit) > 0:
            filename = namesplit[len(namesplit) - 1]
            # (distribution-ID.YYYY-MM-DD-HH.unique-ID.gz)
            filenamesplit = filename.split(".")
            if len(filenamesplit) > 3:
                distributionID = filenamesplit[len(filenamesplit) - 4].lower()
                arn = context.invoked_function_arn
                arnsplit = arn.split(":")
                if len(arnsplit) == 7:
                    awsaccountID = arnsplit[4].lower()
                    return "arn:aws:cloudfront::{}:distribution/{}".format(
                        awsaccountID, distributionID
                    )
    if source == "redshift":
        # For redshift logs we leverage the filename to extract the relevant information
        # 1. We extract the region from the filename
        # 2. We extract the account-id from the filename
        # 3. We extract the name of the cluster
        # 4. We build the arn: arn:aws:redshift:region:account-id:cluster:cluster-name
        namesplit = key.split("/")
        if len(namesplit) == 8:
            region = namesplit[3].lower()
            accountID = namesplit[1].lower()
            filename = namesplit[7]
            filesplit = filename.split("_")
            if len(filesplit) == 6:
                clustername = filesplit[3]
                return "arn:aws:redshift:{}:{}:cluster:{}:".format(
                    region, accountID, clustername
                )
    return<|MERGE_RESOLUTION|>--- conflicted
+++ resolved
@@ -255,11 +255,7 @@
 DD_CUSTOM_TAGS = "ddtags"
 DD_SERVICE = "service"
 DD_HOST = "host"
-<<<<<<< HEAD
 DD_FORWARDER_VERSION = "2.3.2"
-=======
-DD_FORWARDER_VERSION = "2.3.1"
->>>>>>> c9d0b850
 
 class RetriableException(Exception):
     pass
