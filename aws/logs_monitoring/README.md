# Datadog Forwarder

AWS Lambda function to ship logs and metrics from ELB, S3, CloudTrail, VPC, CloudFront, and CloudWatch logs to Datadog

## Features

<<<<<<< HEAD
- Forward logs through HTTPS (defaulted to port 443).
- Use AWS Lambda to re-route triggered S3 events to Datadog.
- Use AWS Lambda to re-route triggered Kinesis data stream events to Datadog, only the Cloudwatch logs are supported.
- Cloudwatch, ELB, S3, CloudTrail, VPC and CloudFont logs can be forwarded.
- JSON events providing details about S3 documents forwarded.
- Structured meta-information can be attached to the events.
- Scrubbing / Redaction rules.
- Filtering rules (`INCLUDE_AT_MATCH` and `EXCLUDE_AT_MATCH`).
- Multiline Log Support (S3 Only).
- Forward custom metrics from logs.
=======
- Forward logs through HTTPS (defaulted to port 443)
- Use AWS Lambda to re-route triggered S3 events to Datadog
- Use AWS Lambda to re-route triggered Kinesis data stream events to Datadog, only the Cloudwatch logs are supported
- Cloudwatch, ELB, S3, CloudTrail, VPC and CloudFront logs can be forwarded
- SSL Security
- JSON events providing details about S3 documents forwarded
- Structured meta-information can be attached to the events
- Scrubbing / Redaction rules
- Filtering rules (`INCLUDE_AT_MATCH` and `EXCLUDE_AT_MATCH`)
- Multiline Log Support (S3 Only)
- Forward custom metrics from logs
>>>>>>> eb47c6c3

## Quick Start

The provided Python script must be deployed into your AWS Lambda service to collect your logs and send them to Datadog.

### 1. Create a new Lambda function

1. [Navigate to the Lambda console](https://console.aws.amazon.com/lambda/home) and create a new function.
2. Select `Author from scratch` and give the function a unique name: `datadog-log-monitoring-function`
3. For `Role`, select `Create new role from template(s)` and give the role a unique name: `datadog-log-monitoring-function-role`
4. Under Policy templates, select `s3 object read-only permissions`.

### 2. Provide the code

1. Copy paste the code of the Lambda function from the `lambda_function.py` file.
2. Set the runtime to `Python 2.7`, `Python 3.6`, or `Python 3.7`
3. Set the handler to `lambda_function.lambda_handler`

### 3. Set your Parameters

At the top of the script you'll find a section called `PARAMETERS`, that's where you want to edit your code, available paramters are:

#### DD_API_KEY

Set the Datadog API key for your Datadog platform, it can be found here:

* Datadog US Site: https://app.datadoghq.com/account/settings#api
* Datadog EU Site: https://app.datadoghq.eu/account/settings#api

There are 3 possibilities to set your Datadog API key:

<<<<<<< HEAD
1. **KMS Encrypted key (recommended)**: Use the `DD_KMS_API_KEY` environment variable to use a KMS encrypted key. Make sure that the Lambda excution role is listed in the KMS Key user in https://console.aws.amazon.com/iam/home#encryptionKeys.
2. **Environment Variable**: Use the `DD_API_KEY` environment variable for the Lambda function.
3. **Manual**: Replace `<YOUR_DATADOG_API_KEY>` in the code:
=======
1. **KMS Encrypted key (recommended)**: Use the `DD_KMS_API_KEY` environment variable to use a KMS encrypted key. Make sure that the Lambda execution role is listed in the KMS Key user in https://console.aws.amazon.com/iam/home#encryptionKeys.
2. **Environment Variable**: Use the `DD_API_KEY` environment variable of the Lambda function
3. **Manual**: Replace `<your_api_key>` in the code:
>>>>>>> eb47c6c3

  ```python
  ## @param DD_API_KEY - String - required - default: none
  ## The Datadog API key associated with your Datadog Account
  ## It can be found here:
  ##
  ##   * Datadog US Site: https://app.datadoghq.com/account/settings#api
  ##   * Datadog EU Site: https://app.datadoghq.eu/account/settings#api
  #
  DD_API_KEY = "<YOUR_DATADOG_API_KEY>"
  ```

#### Custom Tags

Add custom tags to all data forwarded by your function, either:

* Use the `DD_TAGS` environment variable. Your tags must be a comma-separated list of strings with no trailing comma.
* Edit the lambda code directly:

  ```python
  ## @param DD_TAGS - list of comma separated strings - optional -default: none
  ## Pass custom tags as environment variable or through this variable.
  ## Ensure your tags are a comma separated list of strings with no trailing comma in the envvar!
  #
  DD_TAGS = os.environ.get("DD_TAGS", "")
  ```

#### Datadog Site

Define your Datadog Site to send data to, `datadoghq.com` for Datadog US site or `datadoghq.eu` for Datadog EU site, either:

* Use the `DD_SITE` environment variable.
* Edit the lambda code directly:

  ```python
  ## @param DD_SITE - String - optional -default: datadoghq.com
  ## Define the Datadog Site to send your logs and metrics to.
  ## Set it to `datadoghq.eu` to send your logs and metrics to Datadog EU site.
  #
  DD_SITE = os.getenv("DD_SITE", default="datadoghq.com")
  ```

#### Send logs through TCP or HTTP.

By default, the forwarder sends logs using HTTPS through the port `443`. To send logs over a SSL encrypted TCP connection either:

* Set the environment variable `DD_USE_TCP` to `true`.
* Edit the lambda code directly:

  ```python
  ## @param DD_USE_TCP - boolean - optional -default: false
  ## Change this value to `true` to send your logs and metrics using the HTTP network client
  ## By default, it use the TCP client.
  #
  DD_USE_TCP = os.getenv("DD_USE_TCP", default="false").lower() == "true"
  ```

#### Proxy

Two environment variables can be used to forward logs through a proxy:

* `DD_URL`: Define the proxy endpoint to forward the logs to.
* `DD_PORT`: Define the proxy port to forward the logs to.

## 3. Configure your function

To configure your function:

<<<<<<< HEAD
1. Set the memory to the highest possible value.
2. Also set the timeout limit. 120 seconds is recommended to deal with big files.
3. Hit the `Save and Test` button.
=======
- Set the memory to the highest possible value.
- Also set the timeout limit. We recommend 120 seconds to deal with big files.
- Hit the `Save and Test` button.
>>>>>>> eb47c6c3

## 4. Test it

If the test "succeeded", you are all set! The test log doesn't show up in the platform.

**Note**: For S3 logs, there may be some latency between the time a first S3 log file is posted and the Lambda function wakes up.

## 5. (optional) Scrubbing / Redaction rules

Multiple scrubbing options are available.  `REDACT_IP` and `REDACT_EMAIL` match against hard-coded patterns, while `DD_SCRUBBING_RULE` allows users to supply a regular expression.
- To use `REDACT_IP`, add it as an environment variable and set the value to `true`.
    - Text matching `\d{1,3}\.\d{1,3}\.\d{1,3}\.\d{1,3}` is replaced with `xxx.xxx.xxx.xxx`.
- To use `REDACT_EMAIL`, add it as an environment variable and set the value to `true`.
	- Text matching `[a-zA-Z0-9_.+-]+@[a-zA-Z0-9-]+\.[a-zA-Z0-9-.]+` is replaced with `xxxxx@xxxxx.com`.
- To use `DD_SCRUBBING_RULE`, add it as a environment variable, and supply a regular expression as the value.
    - Text matching the user-supplied regular expression is replaced with `xxxxx`, by default.
    - Use the `DD_SCRUBBING_RULE_REPLACEMENT` environment variable to supply a replacement value instead of `xxxxx`.
- Scrubbing rules are applied to the full JSON-formatted log, including any metadata that is automatically added by the Lambda function.
- Each instance of a pattern match is replaced until no more matches are found in each log.

## 6. (optional) Filtering rules

Use the `EXCLUDE_AT_MATCH` OR `INCLUDE_AT_MATCH` environment variables to filter logs based on a regular expression match:

- To use `EXCLUDE_AT_MATCH` add it as an environment variable and set its value to a regular expression. Logs matching the regular expression are excluded.
- To use `INCLUDE_AT_MATCH` add it as an environment variable and set its value to a regular expression. If not excluded by `EXCLUDE_AT_MATCH`, logs matching the regular expression are included.
- If a log matches both the inclusion and exclusion criteria, it is excluded.
- Filtering rules are applied to the full JSON-formatted log, including any metadata that is automatically added by the function.

## 7. (optional) Multiline Log support for s3

If there are multiline logs in s3, set `DD_MULTILINE_LOG_REGEX_PATTERN` environment variable to the specified regex pattern to detect for a new log line.

- Example: for multiline logs beginning with pattern `11/10/2014`: `DD_MULTILINE_LOG_REGEX_PATTERN="\d{2}\/\d{2}\/\d{4}"`

## 8. (optional) Forward Metrics from Logs

For example, if you have a Lambda function that powers a performance-critical task (e.g., a consumer-facing API), you can avoid the added latencies of submitting metric via API calls, by writing custom metrics to CloudWatch Logs using the appropriate Datadog Lambda Layer (e.g., [Lambda Layer for Python](https://github.com/DataDog/datadog-lambda-layer-python)). The log forwarder automatically detects log entries that contain metrics and forward them to Datadog metric intake.

The [Datadog Lambda Layer for Python 2.7, 3.6, or 3.7]((https://github.com/DataDog/datadog-lambda-layer-python)) **MUST** be added to the log forwarder Lambda function, to enable metric forwarding. Use the Lambda layer ARN below, and replace `us-east-1` with the actual AWS region where your log forwarder operates and replace `Python27` with the Python runtime your function uses (`Python27`, `Python36`, or `Python37`).

```
arn:aws:lambda:us-east-1:464622532012:layer:Datadog-Python27:5
```

**IMPORTANT**

The log forwarder **ALWAYS** forwards logs by default. If you do NOT use the Datadog log management product, you **MUST** set environment variable `DD_FORWARD_LOG` to `False`, to avoid sending logs to Datadog. The log forwarder will then only forward metrics.<|MERGE_RESOLUTION|>--- conflicted
+++ resolved
@@ -4,18 +4,6 @@
 
 ## Features
 
-<<<<<<< HEAD
-- Forward logs through HTTPS (defaulted to port 443).
-- Use AWS Lambda to re-route triggered S3 events to Datadog.
-- Use AWS Lambda to re-route triggered Kinesis data stream events to Datadog, only the Cloudwatch logs are supported.
-- Cloudwatch, ELB, S3, CloudTrail, VPC and CloudFont logs can be forwarded.
-- JSON events providing details about S3 documents forwarded.
-- Structured meta-information can be attached to the events.
-- Scrubbing / Redaction rules.
-- Filtering rules (`INCLUDE_AT_MATCH` and `EXCLUDE_AT_MATCH`).
-- Multiline Log Support (S3 Only).
-- Forward custom metrics from logs.
-=======
 - Forward logs through HTTPS (defaulted to port 443)
 - Use AWS Lambda to re-route triggered S3 events to Datadog
 - Use AWS Lambda to re-route triggered Kinesis data stream events to Datadog, only the Cloudwatch logs are supported
@@ -27,7 +15,6 @@
 - Filtering rules (`INCLUDE_AT_MATCH` and `EXCLUDE_AT_MATCH`)
 - Multiline Log Support (S3 Only)
 - Forward custom metrics from logs
->>>>>>> eb47c6c3
 
 ## Quick Start
 
@@ -59,15 +46,9 @@
 
 There are 3 possibilities to set your Datadog API key:
 
-<<<<<<< HEAD
-1. **KMS Encrypted key (recommended)**: Use the `DD_KMS_API_KEY` environment variable to use a KMS encrypted key. Make sure that the Lambda excution role is listed in the KMS Key user in https://console.aws.amazon.com/iam/home#encryptionKeys.
+1. **KMS Encrypted key (recommended)**: Use the `DD_KMS_API_KEY` environment variable to use a KMS encrypted key. Make sure that the Lambda execution role is listed in the KMS Key user in https://console.aws.amazon.com/iam/home#encryptionKeys.
 2. **Environment Variable**: Use the `DD_API_KEY` environment variable for the Lambda function.
 3. **Manual**: Replace `<YOUR_DATADOG_API_KEY>` in the code:
-=======
-1. **KMS Encrypted key (recommended)**: Use the `DD_KMS_API_KEY` environment variable to use a KMS encrypted key. Make sure that the Lambda execution role is listed in the KMS Key user in https://console.aws.amazon.com/iam/home#encryptionKeys.
-2. **Environment Variable**: Use the `DD_API_KEY` environment variable of the Lambda function
-3. **Manual**: Replace `<your_api_key>` in the code:
->>>>>>> eb47c6c3
 
   ```python
   ## @param DD_API_KEY - String - required - default: none
@@ -136,15 +117,9 @@
 
 To configure your function:
 
-<<<<<<< HEAD
 1. Set the memory to the highest possible value.
 2. Also set the timeout limit. 120 seconds is recommended to deal with big files.
 3. Hit the `Save and Test` button.
-=======
-- Set the memory to the highest possible value.
-- Also set the timeout limit. We recommend 120 seconds to deal with big files.
-- Hit the `Save and Test` button.
->>>>>>> eb47c6c3
 
 ## 4. Test it
 
